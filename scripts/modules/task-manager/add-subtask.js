<<<<<<< HEAD
import { log, readJSON, writeJSON } from '../utils.js';
=======
import path from 'path';

import { log, readJSON, writeJSON, getCurrentTag } from '../utils.js';
>>>>>>> 0726bc96
import { isTaskDependentOn } from '../task-manager.js';
import { validateCustomFieldsWithLogging } from '../utils/customFieldsValidator.js';

/**
 * Add a subtask to a parent task
 * @param {string} tasksPath - Path to the tasks.json file
 * @param {number|string} parentId - ID of the parent task
 * @param {number|string|null} existingTaskId - ID of an existing task to convert to subtask (optional)
 * @param {Object} newSubtaskData - Data for creating a new subtask (used if existingTaskId is null)
 * @param {boolean} generateFiles - Whether to regenerate task files after adding the subtask
 * @param {Object} context - Context object containing projectRoot and tag information
 * @param {Object} customFields - Custom fields for the subtask (optional)
 * @returns {Object} The newly created or converted subtask
 */
async function addSubtask(
	tasksPath,
	parentId,
	existingTaskId = null,
	newSubtaskData = null,
	generateFiles = true,
	context = {},
	customFields = {}
) {
	try {
		log('info', `Adding subtask to parent task ${parentId}...`);

<<<<<<< HEAD
		// Validate custom fields using shared validator
		const validatedCustomFields = validateCustomFieldsWithLogging(
			customFields,
			log
		);

=======
		const currentTag =
			context.tag || getCurrentTag(context.projectRoot) || 'master';
>>>>>>> 0726bc96
		// Read the existing tasks with proper context
		const data = readJSON(tasksPath, context.projectRoot, currentTag);
		if (!data || !data.tasks) {
			throw new Error(`Invalid or missing tasks file at ${tasksPath}`);
		}

		// Convert parent ID to number
		const parentIdNum = parseInt(parentId, 10);

		// Find the parent task
		const parentTask = data.tasks.find((t) => t.id === parentIdNum);
		if (!parentTask) {
			throw new Error(`Parent task with ID ${parentIdNum} not found`);
		}

		// Initialize subtasks array if it doesn't exist
		if (!parentTask.subtasks) {
			parentTask.subtasks = [];
		}

		let newSubtask;

		// Case 1: Convert an existing task to a subtask
		if (existingTaskId !== null) {
			const existingTaskIdNum = parseInt(existingTaskId, 10);

			// Find the existing task
			const existingTaskIndex = data.tasks.findIndex(
				(t) => t.id === existingTaskIdNum
			);
			if (existingTaskIndex === -1) {
				throw new Error(`Task with ID ${existingTaskIdNum} not found`);
			}

			const existingTask = data.tasks[existingTaskIndex];

			// Check if task is already a subtask
			if (existingTask.parentTaskId) {
				throw new Error(
					`Task ${existingTaskIdNum} is already a subtask of task ${existingTask.parentTaskId}`
				);
			}

			// Check for circular dependency
			if (existingTaskIdNum === parentIdNum) {
				throw new Error(`Cannot make a task a subtask of itself`);
			}

			// Check if parent task is a subtask of the task we're converting
			// This would create a circular dependency
			if (isTaskDependentOn(data.tasks, parentTask, existingTaskIdNum)) {
				throw new Error(
					`Cannot create circular dependency: task ${parentIdNum} is already a subtask or dependent of task ${existingTaskIdNum}`
				);
			}

			// Find the highest subtask ID to determine the next ID
			const highestSubtaskId =
				parentTask.subtasks.length > 0
					? Math.max(...parentTask.subtasks.map((st) => st.id))
					: 0;
			const newSubtaskId = highestSubtaskId + 1;

			// Clone the existing task to be converted to a subtask
			newSubtask = {
				...existingTask,
				id: newSubtaskId,
				parentTaskId: parentIdNum,
				customFields: {
					...(existingTask.customFields || {}),
					...validatedCustomFields
				}
			};

			// Add to parent's subtasks
			parentTask.subtasks.push(newSubtask);

			// Remove the task from the main tasks array
			data.tasks.splice(existingTaskIndex, 1);

			log(
				'info',
				`Converted task ${existingTaskIdNum} to subtask ${parentIdNum}.${newSubtaskId}`
			);
		}
		// Case 2: Create a new subtask
		else if (newSubtaskData) {
			// Find the highest subtask ID to determine the next ID
			const highestSubtaskId =
				parentTask.subtasks.length > 0
					? Math.max(...parentTask.subtasks.map((st) => st.id))
					: 0;
			const newSubtaskId = highestSubtaskId + 1;

			// Create the new subtask object
			newSubtask = {
				id: newSubtaskId,
				title: newSubtaskData.title,
				description: newSubtaskData.description || '',
				details: newSubtaskData.details || '',
				status: newSubtaskData.status || 'pending',
				dependencies: newSubtaskData.dependencies || [],
				parentTaskId: parentIdNum,
				customFields: validatedCustomFields
			};

			// Add to parent's subtasks
			parentTask.subtasks.push(newSubtask);

			log('info', `Created new subtask ${parentIdNum}.${newSubtaskId}`);
		} else {
			throw new Error(
				'Either existingTaskId or newSubtaskData must be provided'
			);
		}

		// Write the updated tasks back to the file with proper context
		writeJSON(tasksPath, data, context.projectRoot, currentTag);

		// Generate task files if requested
		if (generateFiles) {
			log('info', 'Regenerating task files...');
			await generateTaskFiles(tasksPath, path.dirname(tasksPath), context);
		}

		return newSubtask;
	} catch (error) {
		log('error', `Error adding subtask: ${error.message}`);
		throw error;
	}
}

export default addSubtask;<|MERGE_RESOLUTION|>--- conflicted
+++ resolved
@@ -1,10 +1,6 @@
-<<<<<<< HEAD
-import { log, readJSON, writeJSON } from '../utils.js';
-=======
 import path from 'path';
 
 import { log, readJSON, writeJSON, getCurrentTag } from '../utils.js';
->>>>>>> 0726bc96
 import { isTaskDependentOn } from '../task-manager.js';
 import { validateCustomFieldsWithLogging } from '../utils/customFieldsValidator.js';
 
@@ -31,17 +27,14 @@
 	try {
 		log('info', `Adding subtask to parent task ${parentId}...`);
 
-<<<<<<< HEAD
 		// Validate custom fields using shared validator
 		const validatedCustomFields = validateCustomFieldsWithLogging(
 			customFields,
 			log
 		);
 
-=======
 		const currentTag =
 			context.tag || getCurrentTag(context.projectRoot) || 'master';
->>>>>>> 0726bc96
 		// Read the existing tasks with proper context
 		const data = readJSON(tasksPath, context.projectRoot, currentTag);
 		if (!data || !data.tasks) {
