/**
 * expand-task.js
 * Direct function implementation for expanding a task into subtasks
 */

import expandTask from '../../../../scripts/modules/task-manager/expand-task.js';
import {
	readJSON,
	writeJSON,
	enableSilentMode,
	disableSilentMode,
	isSilentMode
} from '../../../../scripts/modules/utils.js';
import path from 'path';
import fs from 'fs';
import { createLogWrapper } from '../../tools/utils.js';

/**
 * Direct function wrapper for expanding a task into subtasks with error handling.
 *
 * @param {Object} args - Command arguments
 * @param {string} args.tasksJsonPath - Explicit path to the tasks.json file.
 * @param {string} args.id - The ID of the task to expand.
 * @param {number|string} [args.num] - Number of subtasks to generate.
 * @param {boolean} [args.research] - Enable research role for subtask generation.
 * @param {string} [args.prompt] - Additional context to guide subtask generation.
 * @param {boolean} [args.force] - Force expansion even if subtasks exist.
 * @param {string} [args.projectRoot] - Project root directory.
 * @param {string} [args.tag] - Tag for the task
 * @param {Object} log - Logger object
 * @param {Object} context - Context object containing session
 * @param {Object} [context.session] - MCP Session object
 * @returns {Promise<Object>} - Task expansion result { success: boolean, data?: any, error?: { code: string, message: string } }
 */
export async function expandTaskDirect(args, log, context = {}) {
	const { session } = context; // Extract session
	// Destructure expected args, including projectRoot
	const { tasksJsonPath, id, num, research, prompt, force, projectRoot, tag } =
		args;

	// Log session root data for debugging
	log.info(
		`Session data in expandTaskDirect: ${JSON.stringify({
			hasSession: !!session,
			sessionKeys: session ? Object.keys(session) : [],
			roots: session?.roots,
			rootsStr: JSON.stringify(session?.roots)
		})}`
	);

	// Check if tasksJsonPath was provided
	if (!tasksJsonPath) {
		log.error('expandTaskDirect called without tasksJsonPath');
		return {
			success: false,
			error: {
				code: 'MISSING_ARGUMENT',
				message: 'tasksJsonPath is required'
			}
		};
	}

	// Use provided path
	const tasksPath = tasksJsonPath;

	log.info(`[expandTaskDirect] Using tasksPath: ${tasksPath}`);

	// Validate task ID
	const taskId = id ? parseInt(id, 10) : null;
	if (!taskId) {
		log.error('Task ID is required');
		return {
			success: false,
			error: {
				code: 'INPUT_VALIDATION_ERROR',
				message: 'Task ID is required'
			}
		};
	}

	// Process other parameters
	const numSubtasks = num ? parseInt(num, 10) : undefined;
	const useResearch = research === true;
	const additionalContext = prompt || '';
	const forceFlag = force === true;

	try {
		log.info(
			`[expandTaskDirect] Expanding task ${taskId} into ${numSubtasks || 'default'} subtasks. Research: ${useResearch}, Force: ${forceFlag}`
		);

		// Read tasks data
		log.info(`[expandTaskDirect] Attempting to read JSON from: ${tasksPath}`);
		const data = readJSON(tasksPath, projectRoot);
		log.info(
			`[expandTaskDirect] Result of readJSON: ${data ? 'Data read successfully' : 'readJSON returned null or undefined'}`
		);

		if (!data || !data.tasks) {
			log.error(
				`[expandTaskDirect] readJSON failed or returned invalid data for path: ${tasksPath}`
			);
			return {
				success: false,
				error: {
					code: 'INVALID_TASKS_FILE',
					message: `No valid tasks found in ${tasksPath}. readJSON returned: ${JSON.stringify(data)}`
				}
			};
		}

		// Find the specific task
		log.info(`[expandTaskDirect] Searching for task ID ${taskId} in data`);
		const task = data.tasks.find((t) => t.id === taskId);
		log.info(`[expandTaskDirect] Task found: ${task ? 'Yes' : 'No'}`);

		if (!task) {
			return {
				success: false,
				error: {
					code: 'TASK_NOT_FOUND',
					message: `Task with ID ${taskId} not found`
				}
			};
		}

		// Check if task is completed
		if (task.status === 'done' || task.status === 'completed') {
			return {
				success: false,
				error: {
					code: 'TASK_COMPLETED',
					message: `Task ${taskId} is already marked as ${task.status} and cannot be expanded`
				}
			};
		}

		// Check for existing subtasks and force flag
		const hasExistingSubtasks = task.subtasks && task.subtasks.length > 0;
		if (hasExistingSubtasks && !forceFlag) {
			log.info(
				`Task ${taskId} already has ${task.subtasks.length} subtasks. Use --force to overwrite.`
			);
			return {
				success: true,
				data: {
					message: `Task ${taskId} already has subtasks. Expansion skipped.`,
					task,
					subtasksAdded: 0,
					hasExistingSubtasks
				}
			};
		}

		// If force flag is set, clear existing subtasks
		if (hasExistingSubtasks && forceFlag) {
			log.info(
				`Force flag set. Clearing existing subtasks for task ${taskId}.`
			);
			task.subtasks = [];
		}

		// Keep a copy of the task before modification
		const originalTask = JSON.parse(JSON.stringify(task));

		// Tracking subtasks count before expansion
		const subtasksCountBefore = task.subtasks ? task.subtasks.length : 0;

		// Directly modify the data instead of calling the CLI function
		if (!task.subtasks) {
			task.subtasks = [];
		}

<<<<<<< HEAD
		// Save tasks.json with potentially empty subtasks array
		writeJSON(tasksPath, data, projectRoot);
=======
		// Save tasks.json with potentially empty subtasks array and proper context
		writeJSON(tasksPath, data, projectRoot, tag);
>>>>>>> 0726bc96

		// Create logger wrapper using the utility
		const mcpLog = createLogWrapper(log);

		let wasSilent; // Declare wasSilent outside the try block
		// Process the request
		try {
			// Enable silent mode to prevent console logs from interfering with JSON response
			wasSilent = isSilentMode(); // Assign inside the try block
			if (!wasSilent) enableSilentMode();

			// Call the core expandTask function with the wrapped logger and projectRoot
			const coreResult = await expandTask(
				tasksPath,
				taskId,
				numSubtasks,
				useResearch,
				additionalContext,
				{
					mcpLog,
					session,
					projectRoot,
					commandName: 'expand-task',
					outputType: 'mcp',
					tag
				},
				forceFlag
			);

			// Restore normal logging
			if (!wasSilent && isSilentMode()) disableSilentMode();

			// Read the updated data
			const updatedData = readJSON(tasksPath, projectRoot);
			const updatedTask = updatedData.tasks.find((t) => t.id === taskId);

			// Calculate how many subtasks were added
			const subtasksAdded = updatedTask.subtasks
				? updatedTask.subtasks.length - subtasksCountBefore
				: 0;

			// Return the result, including telemetryData
			log.info(
				`Successfully expanded task ${taskId} with ${subtasksAdded} new subtasks`
			);
			return {
				success: true,
				data: {
					task: coreResult.task,
					subtasksAdded,
					hasExistingSubtasks,
					telemetryData: coreResult.telemetryData,
					tagInfo: coreResult.tagInfo
				}
			};
		} catch (error) {
			// Make sure to restore normal logging even if there's an error
			if (!wasSilent && isSilentMode()) disableSilentMode();

			log.error(`Error expanding task: ${error.message}`);
			return {
				success: false,
				error: {
					code: 'CORE_FUNCTION_ERROR',
					message: error.message || 'Failed to expand task'
				}
			};
		}
	} catch (error) {
		log.error(`Error expanding task: ${error.message}`);
		return {
			success: false,
			error: {
				code: 'CORE_FUNCTION_ERROR',
				message: error.message || 'Failed to expand task'
			}
		};
	}
}<|MERGE_RESOLUTION|>--- conflicted
+++ resolved
@@ -171,13 +171,8 @@
 			task.subtasks = [];
 		}
 
-<<<<<<< HEAD
-		// Save tasks.json with potentially empty subtasks array
-		writeJSON(tasksPath, data, projectRoot);
-=======
 		// Save tasks.json with potentially empty subtasks array and proper context
 		writeJSON(tasksPath, data, projectRoot, tag);
->>>>>>> 0726bc96
 
 		// Create logger wrapper using the utility
 		const mcpLog = createLogWrapper(log);
