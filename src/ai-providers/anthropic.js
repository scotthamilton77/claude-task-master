--- conflicted
+++ resolved
@@ -49,12 +49,8 @@
  * @param {Array<object>} params.messages - The messages array (e.g., [{ role: 'user', content: '...' }]).
  * @param {number} [params.maxTokens] - Maximum tokens for the response.
  * @param {number} [params.temperature] - Temperature for generation.
-<<<<<<< HEAD
+ * @param {string} [params.baseUrl] - The base URL for the Anthropic API.
  * @returns {Promise<object>} The generated text content and usage.
-=======
- * @param {string} [params.baseUrl] - The base URL for the Anthropic API.
- * @returns {Promise<string>} The generated text content.
->>>>>>> da317f26
  * @throws {Error} If the API call fails.
  */
 export async function generateAnthropicText({
@@ -166,12 +162,8 @@
  * @param {number} [params.maxTokens] - Maximum tokens for the response.
  * @param {number} [params.temperature] - Temperature for generation.
  * @param {number} [params.maxRetries] - Max retries for validation/generation.
-<<<<<<< HEAD
+ * @param {string} [params.baseUrl] - The base URL for the Anthropic API.
  * @returns {Promise<object>} The generated object matching the schema and usage.
-=======
- * @param {string} [params.baseUrl] - The base URL for the Anthropic API.
- * @returns {Promise<object>} The generated object matching the schema.
->>>>>>> da317f26
  * @throws {Error} If generation or validation fails.
  */
 export async function generateAnthropicObject({
